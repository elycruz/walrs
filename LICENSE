MIT 3.0 License

Copyright 2020 elycruz - Ely De La Cruz

Permission is hereby granted, free of charge, to any person obtaining a copy of
this software and associated documentation files (the "Software"), to deal in
the Software without restriction, including without limitation the rights to
use, copy, modify, merge, publish, distribute, sublicense, and/or sell copies
of the Software, and to permit persons to whom the Software is furnished to do
so, subject to the following conditions:

The above copyright notice and this permission notice shall be included in all
copies or substantial portions of the Software.

THE SOFTWARE IS PROVIDED "AS IS", WITHOUT WARRANTY OF ANY KIND, EXPRESS OR IMPLIED,
INCLUDING BUT NOT LIMITED TO THE WARRANTIES OF MERCHANTABILITY, FITNESS FOR A
PARTICULAR PURPOSE AND NONINFRINGEMENT. IN NO EVENT SHALL THE AUTHORS OR COPYRIGHT
HOLDERS BE LIABLE FOR ANY CLAIM, DAMAGES OR OTHER LIABILITY, WHETHER IN AN ACTION
OF CONTRACT, TORT OR OTHERWISE, ARISING FROM, OUT OF OR IN CONNECTION WITH THE
SOFTWARE OR THE USE OR OTHER DEALINGS IN THE SOFTWARE.

Apache License v2.0

<<<<<<< HEAD
Apache v2.0 License
Copyright 2020 elycruz - Ely De La Cruz
=======
Copyright 2023 elycruz - Ely De La Cruz
>>>>>>> 17333184

Licensed under the Apache License, Version 2.0 (the "License");
you may not use this file except in compliance with the License.
You may obtain a copy of the License at

<<<<<<< HEAD
   http://www.apache.org/licenses/LICENSE-2.0
or
   https://github.com/elycruz/walrs/licenses/apache-v2.0.txt
=======
    http://www.apache.org/licenses/LICENSE-2.0
>>>>>>> 17333184

Unless required by applicable law or agreed to in writing, software
distributed under the License is distributed on an "AS IS" BASIS,
WITHOUT WARRANTIES OR CONDITIONS OF ANY KIND, either express or implied.
See the License for the specific language governing permissions and
limitations under the License.<|MERGE_RESOLUTION|>--- conflicted
+++ resolved
@@ -21,24 +21,13 @@
 
 Apache License v2.0
 
-<<<<<<< HEAD
-Apache v2.0 License
-Copyright 2020 elycruz - Ely De La Cruz
-=======
 Copyright 2023 elycruz - Ely De La Cruz
->>>>>>> 17333184
 
 Licensed under the Apache License, Version 2.0 (the "License");
 you may not use this file except in compliance with the License.
 You may obtain a copy of the License at
 
-<<<<<<< HEAD
-   http://www.apache.org/licenses/LICENSE-2.0
-or
-   https://github.com/elycruz/walrs/licenses/apache-v2.0.txt
-=======
     http://www.apache.org/licenses/LICENSE-2.0
->>>>>>> 17333184
 
 Unless required by applicable law or agreed to in writing, software
 distributed under the License is distributed on an "AS IS" BASIS,
