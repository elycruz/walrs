--- conflicted
+++ resolved
@@ -1,674 +1,9 @@
 pub mod shared_utils;
 pub mod single_source_dfs;
 pub mod symbol_graph;
-<<<<<<< HEAD
-pub mod traits;
-
-#[derive(Debug)]
-pub struct Graph {
-  _adj_lists: Vec<Vec<usize>>,
-  _edge_count: usize,
-}
-
-impl Graph {
-  /// Returns a new graph initialized with `vert_count` number of empty adjacency
-  /// lists (one for each expected vertex).
-  pub fn new(vert_count: usize) -> Self {
-    Graph {
-      _adj_lists: vec![Vec::new(); vert_count],
-      _edge_count: 0,
-    }
-  }
-
-  /// Returns vertex count
-  pub fn vert_count(&self) -> usize {
-    self._adj_lists.len()
-  }
-
-  /// Returns number of edges in graph.
-  pub fn edge_count(&self) -> usize {
-    self._edge_count
-  }
-
-  /// Returns a result containing given vertex' adjacency list, or a string
-  /// containing the "out-of-bounds index" error.
-  pub fn adj(&self, i: usize) -> Result<&[usize], String> {
-    self.validate_vertex(i).map(|_| self._adj_lists[i].as_slice())
-  }
-
-  /// Returns a `Result` containing the number of edges touching a given vertex,
-  ///   or a `String` representing the 'out-of-bounds index' (error) message.
-  pub fn degree(&self, v: usize) -> Result<usize, String> {
-    self.adj(v).map(|adj| adj.len())
-  }
-
-  /// Adds vertex to graph and returns given vertex.
-  pub fn add_vertex(&mut self, v: usize) -> usize {
-    let mut v_len = self._adj_lists.len();
-    if v >= v_len {
-      loop {
-        if v_len > v {
-          break;
-        }
-        self._adj_lists.push(Vec::new());
-        v_len += 1;
-      }
-    }
-    v
-  }
-
-  /// Returns a boolean indicating whether or not graph contains given vertex, `v`, or not.
-  pub fn has_vertex(&self, v: usize) -> bool {
-    let len = self._adj_lists.len();
-    len > 0 && len <= v + 1
-  }
-
-  /// Removes a vertex from the graph.
-  pub fn remove_vertex(&mut self, v: usize) -> Result<&mut Self, String> {
-    if let Err(err) = self.validate_vertex(v) {
-      return Err(err);
-    }
-
-    let target_v_adj = self._adj_lists[v].clone();
-
-    // Remove related edges and offset vertices greater than target, in adj lists
-    target_v_adj.into_iter().for_each(|w| {
-      // Remove edge
-      let found_v_idx = match self.remove_edge(v, w) {
-        Ok(val) => val,
-        Err(err) => panic!("{}", err),
-      };
-
-      let w_adj = self._adj_lists[w].as_mut_slice();
-
-      // Offset vertices greater than target
-      for i in found_v_idx..w_adj.len() {
-        let target = w_adj[i];
-        if target >= v && target > 0 {
-          w_adj[i] = target - 1;
-        }
-      }
-    });
-
-    self._adj_lists.remove(v);
-    Ok(self)
-  }
-
-  /// Adds an edge to the graph and returns a `Result` containing self, else a string representing
-  /// an 'index is out of bounds' error.
-  pub fn add_edge(&mut self, v: usize, w: usize) -> Result<&mut Self, String> {
-    self
-      .validate_vertex(v)
-      .and(self.validate_vertex(w))
-      .map(|_| {
-        let adj_list_1 = &mut self._adj_lists[v];
-        adj_list_1.push(w);
-        adj_list_1.sort_unstable();
-        let adj_list_2 = &mut self._adj_lists[w];
-        adj_list_2.push(v);
-        adj_list_2.sort_unstable();
-        self._edge_count += 2;
-        self
-      })
-  }
-
-  /// Returns a `bool` indicating whether graph contains edge `v -> w` or not.
-  pub fn has_edge(&self, v: usize, w: usize) -> bool {
-    let len = self.vert_count();
-    if len == 0 || v >= len || w >= len {
-      return false;
-    }
-    self._adj_lists[v].binary_search(&w).map_or(false, |_| true)
-  }
-
-  /// Removes edge `v` to `w` from graph.
-  pub fn remove_edge(&mut self, v: usize, w: usize) -> Result<usize, String> {
-    if let Err(err) = self
-      .validate_vertex(v)
-      .and_then(|_| self.validate_vertex(w))
-    {
-      return Err(err);
-    }
-    let adj = &mut self._adj_lists;
-
-    let adj_v = &mut adj[v];
-    adj_v.remove(adj_v.binary_search(&w).unwrap());
-
-    let adj_w = &mut adj[w];
-    let found_v_idx = adj_w.binary_search(&v).unwrap();
-    adj_w.remove(found_v_idx);
-
-    self._edge_count -= 2;
-    Ok(found_v_idx)
-  }
-
-  /// Checks if vertex exists in graph.
-  pub fn validate_vertex(&self, v: usize) -> Result<usize, String> {
-    let len = self._adj_lists.len();
-    if v >= len {
-      return Err(format!(
-        "{:}",
-        invalid_vertex_msg(v, if len > 0 { len - 1 } else { 0 })
-      ));
-    }
-    Ok(v)
-  }
-
-  /// Process graph representation `Lines` into graph.
-  pub fn digest_lines<R: std::io::Read>(
-    &mut self,
-    lines: Lines<&mut BufReader<R>>,
-  ) -> Result<&mut Self, Box<dyn std::error::Error>> {
-    // Loop through lines
-    for line in lines {
-      // For each edge definition, enter them into graph
-      match line {
-        // If line
-        Ok(_line) => {
-          // Split and parse edge values to integers
-          let verts: Vec<usize> = _line
-            .split_ascii_whitespace()
-            .map(|x| x.parse::<usize>().unwrap())
-            .collect();
-
-          if let Err(err) = self.add_edge(verts[0], verts[1]) {
-            return Err(Box::from(err));
-          }
-        }
-        Err(err) => {
-          return Err(Box::new(err));
-        }
-      }
-    }
-
-    Ok(self)
-  }
-}
-
-/// Returns panic message for invalid vertices;  Exported for use in testing.
-pub fn invalid_vertex_msg(v: usize, max_v: usize) -> String {
-  format!("Vertex {:} is out of index range 0-{:}", v, max_v)
-}
-
-impl<R: std::io::Read> From<&mut BufReader<R>> for Graph {
-  fn from(reader: &mut BufReader<R>) -> Self {
-    let vert_count = match extract_vert_and_edge_counts_from_bufreader(reader) {
-      Ok((vc, _)) => vc,
-      Err(err) => panic!("{:?}", err),
-    };
-
-    // Construct digraph
-    let mut g = Graph::new(vert_count);
-
-    // Populate graph from buffer lines
-    if let Err(err) = g.digest_lines(reader.lines()) {
-      panic!("{:?}", err);
-    }
-
-    // Return graph
-    g
-  }
-}
-
-#[cfg(test)]
-mod test {
-  use crate::graph::{invalid_vertex_msg, Graph};
-
-  #[test]
-  pub fn test_new() {
-    for vert_count in 0..2 {
-      let g = Graph::new(vert_count);
-      assert_eq!(g.edge_count(), 0);
-      assert_eq!(g.vert_count(), vert_count);
-      assert_eq!(g._adj_lists.len(), vert_count);
-    }
-  }
-
-  #[test]
-  pub fn test_adj() {
-    // Test valid
-    for vert_count in 0..4 {
-      let g = Graph::new(vert_count);
-
-      for i in 0..vert_count {
-        match g.adj(i) {
-          Ok(adj) => assert_eq!(adj.len(), 0),
-          Err(err) => panic!("{}", err),
-        }
-      }
-    }
-  }
-
-  #[test]
-  pub fn test_degree() {
-    let verts_limit = 6;
-    let verts_start = 0;
-    for graph_size in verts_start..verts_limit {
-      let mut g = Graph::new(graph_size);
-
-      // If graph is expected to have edges (for our example)
-      if graph_size > 1 {
-        // Add edges from index `i` to every other index, in graph.
-        for i in verts_start..graph_size {
-          // `start..end` range is non-inclusive (on right hand side)
-          for j in (i + 1)..graph_size {
-            // ""
-            if let Err(err) = g.add_edge(i, j) {
-              panic!("{}", err);
-            }
-          }
-        }
-      }
-
-      println!("\nFor {:?}", &g);
-
-      // Test `degree` results
-      // ----
-      if graph_size <= 1 {
-        let rslt = Err(invalid_vertex_msg(graph_size, 0));
-        println!("Checking `g.degree({}) == {:?}`", graph_size, &rslt);
-        assert_eq!(g.degree(graph_size), rslt);
-      }
-      // If graph can have edges, in our example, test for all vertices
-      // having the same `degree`, since our graph is bi-directional, and
-      // We added edges from every vertex, to every other vertex
-      else {
-        for target_idx in verts_start..graph_size {
-          let rslt = Ok(graph_size - 1);
-          println!("Checking `g.degree({}) == {:?}`", target_idx, &rslt);
-          assert_eq!(
-            g.degree(target_idx),
-            rslt,
-            "g.degree({}) == {:?}",
-            target_idx,
-            rslt
-          );
-        }
-      }
-    }
-  }
-
-  #[test]
-  pub fn test_vert_count() {
-    for vert_count in 0..3 {
-      let g = Graph::new(vert_count);
-      assert_eq!(g.vert_count(), vert_count);
-      assert_eq!(g._adj_lists.len(), vert_count);
-    }
-  }
-
-  #[test]
-  pub fn test_edge_count() {
-    for graph_size in 0..9 {
-      let mut g = Graph::new(graph_size);
-      let mut edge_count_sum = 0;
-
-      // Add edges for each vertex to every other vertex in graph
-      for i in 0..graph_size {
-        for j in (i + 1)..graph_size {
-          if let Err(err) = g.add_edge(i, j) {
-            panic!("{}", err);
-          }
-
-          // For every edge `i` to `j` there should be `2` edges added to the graph
-          edge_count_sum += 2;
-        }
-      }
-
-      // Assert edge count
-      assert_eq!(g.edge_count(), edge_count_sum, "#.edge_count is invalid");
-    }
-  }
-
-  #[test]
-  pub fn test_add_vertex() {
-    // Test `add_vertex` for different expected graph sizes
-    for vert_count in 0..5 {
-      let mut g = Graph::new(vert_count);
-
-      // Add vertices 0 to num verts to add (non-inclusive on the right hand side)
-      for i in 0..vert_count {
-        assert_eq!(g.add_vertex(i), i);
-      }
-
-      assert_eq!(g.edge_count(), 0);
-      assert_eq!(g.vert_count(), vert_count);
-    }
-  }
-
-  #[test]
-  pub fn test_add_edge() {
-    // Test for vertices population (on instantiation, or after the fact) and
-    // vertex degree.
-    // In the following examples expected edges for
-    // undirected graphs is `(num_vertices - 1) * num_vertices)`.
-    // ----
-    // test cases array is  mutable here to allow `#.add_edge()` to be called
-    for (graph_size, num_expected_edges) in [(0, 0), (1, 0), (3, 6)] {
-      let mut g = Graph::new(graph_size);
-
-      // Add vertices 0 to "num vertices to add" (non-inclusive
-      // on the right hand side).
-      if graph_size > 0 {
-        for i in 0..graph_size {
-          assert_eq!(g.add_vertex(i), i);
-        }
-      }
-
-      // Add edges for each vertex.
-      if graph_size > 1 {
-        for i in 0..graph_size {
-          for j in (i + 1)..graph_size {
-            if let Err(err) = g.add_edge(i, j) {
-              panic!("{}", err);
-            }
-
-            let adj_i = g.adj(i).unwrap();
-            let adj_j = g.adj(j).unwrap();
-
-            // Ensure adjacency lists for both vertices contain entries back to each other
-            assert!(
-              adj_i.contains(&j),
-              "`graph.adj({})` should contain `{}`",
-              i,
-              j
-            );
-            assert!(
-              adj_j.contains(&i),
-              "`graph.adj({})` should contain `{}`",
-              j,
-              i
-            );
-
-            // Ensure last inserted edge vertex is the last inserted
-            // in 'forward' adjacency lists (list for `i`)
-            // - Helps ensure adjacency lists are sorted
-            assert_eq!(
-              *adj_i.last().unwrap(),
-              j,
-              "`{}` should be the last inserted vertex in `{:?}`",
-              j,
-              &adj_i
-            );
-          }
-        }
-      }
-
-      // Print intro message for test.
-      println!(
-        "For {:?} with {:} vertices;  Expecting {:} edges",
-        &g, graph_size, num_expected_edges
-      );
-
-      // Test `degree` for each vertex
-      for i in 0..graph_size {
-        let expected_degree = if graph_size > 0 { graph_size - 1 } else { 0 };
-        // println!("`#.degree({:})` should return {:}", i, expected_degree);
-        assert_eq!(
-          g.degree(i).unwrap(),
-          expected_degree,
-          "{}",
-          format!("`#.degree({:})` should return {:}", i, expected_degree)
-        );
-      }
-
-      assert_eq!(g.edge_count(), num_expected_edges, "Edge count is invalid");
-      assert_eq!(g.vert_count(), graph_size, "Vert count is invalid");
-    }
-  }
-
-  #[test]
-  pub fn test_remove_vertex() {
-    // Test `add_vertex` for different expected graph sizes
-    for vert_count in 0..9 {
-      println!("Setup for vert_count {}", vert_count);
-
-      let mut g = Graph::new(vert_count); // vertices added here
-
-      // Add edges to graph (non-inclusive on the right hand side)
-      for v in 0..vert_count {
-        for w in (v + 1)..vert_count {
-          if let Err(err) = g.add_edge(v, w) {
-            panic!("{}", err);
-          }
-        }
-      }
-
-      // Compute expected edge count
-      let expected_edge_count = if vert_count > 1 {
-        (vert_count - 1) * vert_count
-      } else {
-        0
-      };
-
-      // Ensure our preliminaries are set
-      assert_eq!(
-        g.edge_count(),
-        expected_edge_count,
-        "g.edge_count() == {}",
-        expected_edge_count
-      );
-      assert_eq!(
-        g.vert_count(),
-        vert_count,
-        "g.vert_count() == {}",
-        vert_count
-      );
-
-      println!("  Beginning vertex removal iterations for {:?}", &g);
-
-      // Remove, and test removal of added vertices
-      for i in 0..vert_count {
-        let dyn_vert_count = g.vert_count();
-        let target_v = if dyn_vert_count > i {
-          i
-        } else if dyn_vert_count > 0 {
-          dyn_vert_count - 1
-        } else {
-          0
-        };
-        println!(
-          "    Removing vertex {};  Remaining {};  For vert_count: {};",
-          target_v,
-          g.vert_count(),
-          vert_count
-        );
-
-        // Capture target_v's adjacency list
-        let target_v_adj = g.adj(target_v).unwrap().clone();
-
-        // Capture all adjacency lists related to target_v and ensure they each contain target_v
-        let related_adjs: Vec<(usize, Vec<usize>)> = target_v_adj
-          .iter()
-          .map(|x| {
-            let related_adj = g.adj(*x).unwrap();
-            assert!(
-              related_adj.contains(&target_v),
-              "Backward edge adj lists should contain vertex to remove"
-            );
-            (*x, related_adj.to_owned())
-          })
-          .collect();
-
-        // Remove vertex
-        if let Err(err) = g.remove_vertex(target_v) {
-          panic!("{}", err);
-        }
-
-        println!("   Ensure references in graph were updated accordingly");
-        related_adjs.into_iter().for_each(|(w, adj_w)| {
-          let tw = if w >= target_v { w - 1 } else { w };
-          let nw = g.adj(tw).unwrap();
-          println!("      w: {}; adj_w: {:?}; nw: {:?}", w, &adj_w, &nw);
-
-          // Ensure one relationship was removed
-          assert_eq!(
-            nw.len(),
-            adj_w.len() - 1,
-            "adjacency list's (at idx {}) has invalid length",
-            w
-          );
-
-          // Ensure relationship vertices, upwards of target vertex, were decreased by one
-          adj_w.iter().enumerate().for_each(|(i2, w2)| {
-            if *w2 != target_v {
-              if i2 == target_v {
-                return;
-              }
-              let target_i2 = if i2 < target_v { i2 } else { i2 - 1 };
-              assert_eq!(
-                nw[target_i2],
-                if *w2 < target_v { *w2 } else { *w2 - 1 },
-                "vertex {}, wasn't offset in {}'s adjacency list",
-                nw[target_i2],
-                tw
-              );
-            }
-          });
-        });
-      }
-    }
-  }
-
-  #[test]
-  pub fn test_remove_edge_and_has_edge() {
-    for vert_count in 0..9 {
-      println!("Setup for vert_count {}", vert_count);
-
-      let mut g = Graph::new(vert_count); // vertices added here
-
-      // Add edges to graph (non-inclusive on the right hand side)
-      for v in 0..vert_count {
-        for w in (v + 1)..vert_count {
-          if let Err(err) = g.add_edge(v, w) {
-            panic!("{}", err);
-          }
-        }
-      }
-
-      // Compute expected edge count
-      let expected_edge_count = if vert_count > 1 {
-        (vert_count - 1) * vert_count
-      } else {
-        0
-      };
-
-      // Ensure our preliminaries are set
-      assert_eq!(
-        g.edge_count(),
-        expected_edge_count,
-        "g.edge_count() == {}",
-        expected_edge_count
-      );
-      assert_eq!(
-        g.vert_count(),
-        vert_count,
-        "g.vert_count() == {}",
-        vert_count
-      );
-
-      println!("  Beginning edge removal iterations for {:?}", &g);
-
-      // Test removal of edges
-      for i in 1..vert_count {
-        let prev_edge_count = g.edge_count();
-        let v = i - 1;
-        let w = i;
-
-        println!(
-          "    Removing edge:  {} -> {};  For vert_count:  {};",
-          v, w, vert_count
-        );
-
-        // Ensure edge exists
-        assert!(
-          g.adj(v).unwrap().contains(&w),
-          "vertex {} should be in vertex {}'s list",
-          w,
-          v
-        );
-        assert!(
-          g.adj(w).unwrap().contains(&v),
-          "vertex {} should be in vertex {}'s list",
-          v,
-          w
-        );
-        assert!(
-          g.has_edge(v, w),
-          "graph should contain edge `{} -> {}`",
-          v,
-          w
-        );
-        assert!(
-          g.has_edge(w, v),
-          "graph should contain edge `{} -> {}`",
-          w,
-          v
-        );
-
-        // Remove edge
-        if let Err(err) = g.remove_edge(v, w) {
-          panic!("{}", err);
-        }
-
-        // Ensure edges were removed
-        assert_ne!(
-          g.adj(v).unwrap().contains(&w),
-          true,
-          "vertex {} should not exist in vertex {}'s list",
-          w,
-          v
-        );
-        assert_ne!(
-          g.adj(w).unwrap().contains(&v),
-          true,
-          "vertex {} should not exist in vertex {}'s list",
-          v,
-          w
-        );
-        assert_ne!(
-          g.has_edge(v, w),
-          true,
-          "graph should not contain edge `{} -> {}`",
-          v,
-          w
-        );
-        assert_ne!(
-          g.has_edge(w, v),
-          true,
-          "graph should not contain edge `{} -> {}`",
-          w,
-          v
-        );
-
-        // Ensure edge count was offset correctly
-        assert_eq!(
-          g.edge_count(),
-          prev_edge_count - 2,
-          "Expected edge count {} to be decreased by 2",
-          prev_edge_count
-        );
-      }
-    }
-  }
-
-  #[test]
-  pub fn test_validate_vertex() {
-    for (graph_size, vert_to_validate, result) in [
-      (0, 99, Err(invalid_vertex_msg(99, 0))),
-      (3, 99, Err(invalid_vertex_msg(99, 2))),
-      (3, 2, Ok(2)),
-    ] {
-      let g = Graph::new(graph_size);
-      assert_eq!(g.validate_vertex(vert_to_validate), result);
-    }
-  }
-}
-=======
 pub mod graph;
 
 pub use shared_utils::*;
 pub use single_source_dfs::*;
 pub use symbol_graph::*;
-pub use graph::*;
->>>>>>> 14b1cc90
+pub use graph::*;